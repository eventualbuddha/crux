mod core;

use std::time::Duration;

use leptos::{
<<<<<<< HEAD
    component, create_effect, create_signal, set_timeout, view, IntoView, Scope, SignalGet,
    SignalGetUntracked, SignalSet, SignalUpdate,
=======
    component, create_effect, create_signal, set_timeout, view, IntoView, SignalGet, SignalSet,
    SignalUpdate,
>>>>>>> 72abb628
};

use leptos_chart::{Cartesian, LineChart, Series};
use shared::Event;

const PERIOD: u64 = 1000;

#[component]
fn RootComponent() -> impl IntoView {
    let core = core::new();
    let (view, render) = create_signal(core.view());
    let (event, set_event) = create_signal(Event::Tick);
    let (clock, set_clock) = create_signal(0u64);

    create_effect(move |_| {
        core::update(&core, event.get(), render);
    });

<<<<<<< HEAD
    // When render happens, send a new tick immediately, if running
    create_effect(cx, move |_| {
        if view.get().running {
            set_timeout(move || set_event.set(Event::Tick), Duration::from_millis(0));
        }
=======
    // When render happens, send a new tick immediately
    create_effect(move |_| {
        view.get();
        set_timeout(move || set_event.set(Event::Tick), Duration::from_millis(0));
>>>>>>> 72abb628
    });

    // Start a new period every second
    create_effect(move |_| {
        clock.get();
        if view.get_untracked().running {
            set_timeout(
                move || {
                    set_event.set(Event::NewPeriod);
                    set_clock.update(|c| *c += 1);
                },
                Duration::from_millis(PERIOD),
            )
        }
    });

<<<<<<< HEAD
    let chart = move || {
        clock.get();

        let log: Vec<_> = view.get_untracked().log;

        let count = log.len() as i64;
        let max = *log.iter().max().unwrap_or(&0);

        let (x, y) = if count > 0 {
            (
                (1..=count).collect::<Vec<_>>(),
                log.iter().map(|i| *i as f64).collect::<Vec<_>>(),
            )
        } else {
            (vec![0, 1], vec![0.0, 1.0])
        };

        log::debug!("Chart: {:?}, {:?}", x, y);

        Cartesian::new(Series::from(x), Series::from(y)).set_view(420, 380, 3, 100, 100, 20)
    };

    view! {cx,
        <section class="box container has-text-centered my-5 mx-auto">
            <div class="is-flex flex-direction-row is-justify-content-center is-align-items-flex-end">
                <p class="is-size-2 has-text-black has-text-right" style="min-width: 5em">{move || format!("{:.2}", view.get().rate)}</p>
                <p class="is-medium has-text-grey pb-3 has-text-left mx-3" style="min-width: 8em">{move || view.get().count}</p>
                <p class="pb-3 has-text-left">
                    <button class="button"
                    class=("is-danger", move || view.get().running)
                    class=("is-success", move || !view.get().running)
                    on:click=move |_| {
                        let evt = if view.get().running { Event::Stop } else { Event::Start(PERIOD as usize) };
                        set_event.update(|v| *v = evt);
                        set_clock.update(|v| *v += 1);
                    }
                    >
                        {move || if view.get().running { "Stop" } else { "Start" }}
                    </button>
                </p>
            </div>
            {move || {
                let chart = chart();

                view! {cx, <LineChart chart=chart />}
            }}
=======
    view! {
        <section class="box container has-text-centered m-5">
            <p class="is-size-5">{move || view.get().count}</p>
>>>>>>> 72abb628
        </section>
    }
}

fn main() {
    _ = console_log::init_with_level(log::Level::Debug);
    console_error_panic_hook::set_once();

    leptos::mount_to_body(|| {
        view! { <RootComponent /> }
    });
}<|MERGE_RESOLUTION|>--- conflicted
+++ resolved
@@ -3,13 +3,8 @@
 use std::time::Duration;
 
 use leptos::{
-<<<<<<< HEAD
     component, create_effect, create_signal, set_timeout, view, IntoView, Scope, SignalGet,
     SignalGetUntracked, SignalSet, SignalUpdate,
-=======
-    component, create_effect, create_signal, set_timeout, view, IntoView, SignalGet, SignalSet,
-    SignalUpdate,
->>>>>>> 72abb628
 };
 
 use leptos_chart::{Cartesian, LineChart, Series};
@@ -18,32 +13,25 @@
 const PERIOD: u64 = 1000;
 
 #[component]
-fn RootComponent() -> impl IntoView {
+fn RootComponent(cx: Scope) -> impl IntoView {
     let core = core::new();
-    let (view, render) = create_signal(core.view());
-    let (event, set_event) = create_signal(Event::Tick);
-    let (clock, set_clock) = create_signal(0u64);
+    let (view, render) = create_signal(cx, core.view());
+    let (event, set_event) = create_signal(cx, Event::Tick);
+    let (clock, set_clock) = create_signal(cx, 0u64);
 
-    create_effect(move |_| {
+    create_effect(cx, move |_| {
         core::update(&core, event.get(), render);
     });
 
-<<<<<<< HEAD
     // When render happens, send a new tick immediately, if running
     create_effect(cx, move |_| {
         if view.get().running {
             set_timeout(move || set_event.set(Event::Tick), Duration::from_millis(0));
         }
-=======
-    // When render happens, send a new tick immediately
-    create_effect(move |_| {
-        view.get();
-        set_timeout(move || set_event.set(Event::Tick), Duration::from_millis(0));
->>>>>>> 72abb628
     });
 
     // Start a new period every second
-    create_effect(move |_| {
+    create_effect(cx, move |_| {
         clock.get();
         if view.get_untracked().running {
             set_timeout(
@@ -56,14 +44,13 @@
         }
     });
 
-<<<<<<< HEAD
     let chart = move || {
         clock.get();
 
         let log: Vec<_> = view.get_untracked().log;
 
         let count = log.len() as i64;
-        let max = *log.iter().max().unwrap_or(&0);
+        // let max = *log.iter().max().unwrap_or(&0);
 
         let (x, y) = if count > 0 {
             (
@@ -103,11 +90,6 @@
 
                 view! {cx, <LineChart chart=chart />}
             }}
-=======
-    view! {
-        <section class="box container has-text-centered m-5">
-            <p class="is-size-5">{move || view.get().count}</p>
->>>>>>> 72abb628
         </section>
     }
 }
@@ -116,7 +98,7 @@
     _ = console_log::init_with_level(log::Level::Debug);
     console_error_panic_hook::set_once();
 
-    leptos::mount_to_body(|| {
-        view! { <RootComponent /> }
+    leptos::mount_to_body(|cx| {
+        view! { cx, <RootComponent /> }
     });
 }